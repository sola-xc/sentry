--- conflicted
+++ resolved
@@ -24,16 +24,6 @@
 };
 
 function ViewEditDashboard(props: Props) {
-<<<<<<< HEAD
-  useEffect(() => {
-    const {api, organization, params} = props;
-    if (params.dashboardId && params.dashboardId !== 'default-overview') {
-      updateDashboardVisit(api, organization.slug, params.dashboardId);
-    }
-  });
-
-  const {organization, params, api, location} = props;
-=======
   const {api, organization, params, location} = props;
   const dashboardId = params.dashboardId;
   const orgSlug = organization.slug;
@@ -44,7 +34,6 @@
     }
   }, [api, orgSlug, dashboardId]);
 
->>>>>>> e83e7a81
   return (
     <DashboardBasicFeature organization={organization}>
       <OrgDashboards
