from __future__ import absolute_import

import time

from django.db import transaction

from sentry import eventstore, eventstream, models, nodestore
from sentry.eventstore.models import Event
from sentry.utils.query import celery_run_batch_query

from sentry.tasks.base import instrumented_task, retry

GROUP_REPROCESSING_CHUNK_SIZE = 100


@instrumented_task(
    name="sentry.tasks.reprocessing2.reprocess_group",
    queue="events.reprocessing.preprocess_event",  # XXX: dedicated queue
    time_limit=120,
    soft_time_limit=110,
)
def reprocess_group(
    project_id,
    group_id,
    new_group_id=None,
    query_state=None,
    start_time=None,
    max_events=None,
    acting_user_id=None,
):
    from sentry.reprocessing2 import start_group_reprocessing

    if start_time is None:
        assert new_group_id is None
        start_time = time.time()
        new_group_id = start_group_reprocessing(
            project_id, group_id, max_events=max_events, acting_user_id=acting_user_id
        )

    assert new_group_id is not None

    query_state, events = celery_run_batch_query(
        filter=eventstore.Filter(project_ids=[project_id], group_ids=[group_id]),
        batch_size=GROUP_REPROCESSING_CHUNK_SIZE,
        state=query_state,
        referrer="reprocessing2.reprocess_group",
    )

    if not events:
        return

    tombstoned_event_ids = []

    for event in events:
        if max_events is None or max_events > 0:
            reprocess_event.delay(
                project_id=project_id, event_id=event.event_id, start_time=start_time,
            )
            if max_events is not None:
                max_events -= 1
        else:
            tombstoned_event_ids.append(event.event_id)

    # len(tombstoned_event_ids) is upper-bounded by GROUP_REPROCESSING_CHUNK_SIZE
    if tombstoned_event_ids:
        tombstone_events.delay(
            project_id=project_id, group_id=group_id, event_ids=tombstoned_event_ids
        )

    reprocess_group.delay(
        project_id=project_id,
        group_id=group_id,
        new_group_id=new_group_id,
        query_state=query_state,
        start_time=start_time,
        max_events=max_events,
    )


@instrumented_task(
    name="sentry.tasks.reprocessing2.tombstone_events",
    queue="events.reprocessing.preprocess_event",  # XXX: dedicated queue
    time_limit=60 * 5,
    max_retries=5,
)
@retry
def tombstone_events(project_id, group_id, event_ids):
    """
    Delete associated per-event data: nodestore, event attachments, user
    reports. Mark the event as "tombstoned" in Snuba.

    This is not full event deletion. Snuba can still only delete entire groups,
    however we must only run this task for event IDs that we don't intend to
    reuse for reprocessed events. An event ID that is once tombstoned cannot be
    inserted over in eventstream.

    See doccomment in sentry.reprocessing2.
    """

    from sentry.reprocessing2 import delete_unprocessed_events

    models.EventAttachment.objects.filter(project_id=project_id, event_id__in=event_ids).delete()
    models.UserReport.objects.filter(project_id=project_id, event_id__in=event_ids).delete()

    # Remove from nodestore
    node_ids = [Event.generate_node_id(project_id, event_id) for event_id in event_ids]
    nodestore.delete_multi(node_ids)

    delete_unprocessed_events(project_id, event_ids)

    # Tell Snuba to delete the event data.
    eventstream.tombstone_events(project_id, event_ids)


@instrumented_task(
    name="sentry.tasks.reprocessing2.reprocess_event",
    queue="events.reprocessing.preprocess_event",  # XXX: dedicated queue
    time_limit=30,
    soft_time_limit=20,
)
def reprocess_event(project_id, event_id, start_time):
    from sentry.reprocessing2 import reprocess_event as reprocess_event_impl

    reprocess_event_impl(project_id=project_id, event_id=event_id, start_time=start_time)


@instrumented_task(
    name="sentry.tasks.reprocessing2.finish_reprocessing",
    queue="events.reprocessing.preprocess_event",
    time_limit=(60 * 5) + 5,
    soft_time_limit=60 * 5,
)
<<<<<<< HEAD
def finish_reprocessing(project_id, group_id, new_group_id):
    from sentry.models import Group, GroupRedirect, Activity, GroupInboxReason, add_group_to_inbox
=======
def finish_reprocessing(project_id, group_id):
    from sentry.models import Group, GroupRedirect, Activity
>>>>>>> 5daebc47

    with transaction.atomic():
        group = Group.objects.get(id=group_id)

        # While we migrated all associated models at the beginning of
        # reprocessing, there is still the "reprocessing" activity that we need
        # to transfer manually.
        activity = Activity.objects.get(group_id=group_id)
        new_group_id = activity.group_id = activity.data["newGroupId"]
        activity.save()

        new_group = Group.objects.get(id=new_group_id)
        add_group_to_inbox(new_group, GroupInboxReason.REPROCESSED)

        # Any sort of success message will be shown at the *new* group ID's URL
        GroupRedirect.objects.create(
            organization_id=new_group.project.organization_id,
            group_id=new_group_id,
            previous_group_id=group_id,
        )

        # All the associated models (groupassignee and eventattachments) should
        # have moved to a successor group that may be deleted independently.
        group.delete()

    # Need to delay this until we have enqueued all events.
    eventstream.exclude_groups(project_id, [group_id])

    from sentry import similarity

    similarity.delete(None, group)<|MERGE_RESOLUTION|>--- conflicted
+++ resolved
@@ -130,13 +130,8 @@
     time_limit=(60 * 5) + 5,
     soft_time_limit=60 * 5,
 )
-<<<<<<< HEAD
-def finish_reprocessing(project_id, group_id, new_group_id):
+def finish_reprocessing(project_id, group_id):
     from sentry.models import Group, GroupRedirect, Activity, GroupInboxReason, add_group_to_inbox
-=======
-def finish_reprocessing(project_id, group_id):
-    from sentry.models import Group, GroupRedirect, Activity
->>>>>>> 5daebc47
 
     with transaction.atomic():
         group = Group.objects.get(id=group_id)
